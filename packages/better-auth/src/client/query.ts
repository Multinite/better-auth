import {
	BetterFetchError,
	type BetterFetch,
	type BetterFetchOption,
} from "@better-fetch/fetch";
import { atom, onMount, type PreinitializedWritableAtom } from "nanostores";

export const useAuthQuery = <T>(
	initializedAtom:
		| PreinitializedWritableAtom<any>
		| PreinitializedWritableAtom<any>[],
	path: string,
	$fetch: BetterFetch,
	options?:
		| ((value: {
				data: null | T;
				error: null | BetterFetchError;
				isPending: boolean;
		  }) => BetterFetchOption)
		| BetterFetchOption,
) => {
	const value = atom<{
		data: null | T;
		error: null | BetterFetchError;
		isPending: boolean;
		isRefetching: boolean;
	}>({
		data: null,
		error: null,
		isPending: true,
		isRefetching: false,
	});

	const fn = () => {
		const opts =
			typeof options === "function"
				? options({
						data: value.get().data,
						error: value.get().error,
						isPending: value.get().isPending,
					})
				: options;
<<<<<<< HEAD
				
=======

>>>>>>> 979923d0
		return $fetch<T>(path, {
			...opts,
			onSuccess: async (context) => {
				value.set({
					data: context.data,
					error: null,
					isPending: false,
					isRefetching: false,
				});
				await opts?.onSuccess?.(context);
			},
			async onError(context) {
				value.set({
					error: context.error,
					data: null,
					isPending: false,
					isRefetching: false,
				});
				await opts?.onError?.(context);
			},
			async onRequest(context) {
				const currentValue = value.get();
				value.set({
					isPending: currentValue.data === null,
					data: currentValue.data,
					error: null,
					isRefetching: true,
				});
				await opts?.onRequest?.(context);
			},
		});
	};

	initializedAtom = Array.isArray(initializedAtom)
		? initializedAtom
		: [initializedAtom];
	let isMounted = false;
	for (const initAtom of initializedAtom) {
		initAtom.subscribe(() => {
			if (isMounted) {
				fn();
			} else {
				onMount(value, () => {
					fn();
					isMounted = true;
					return () => {
						value.off();
						initAtom.off();
					};
				});
			}
		});
	}
	return value;
};<|MERGE_RESOLUTION|>--- conflicted
+++ resolved
@@ -40,11 +40,6 @@
 						isPending: value.get().isPending,
 					})
 				: options;
-<<<<<<< HEAD
-				
-=======
-
->>>>>>> 979923d0
 		return $fetch<T>(path, {
 			...opts,
 			onSuccess: async (context) => {
