--- conflicted
+++ resolved
@@ -1,7 +1,3 @@
 export * from "./prisma-adapter";
-<<<<<<< HEAD
 export * from "./drizzle-adapter";
-=======
-export * from "./drizzle-adapter";
-export * from "./mongodb-adapter";
->>>>>>> bdb37943
+export * from "./mongodb-adapter";